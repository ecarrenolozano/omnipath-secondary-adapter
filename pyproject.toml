--- conflicted
+++ resolved
@@ -13,11 +13,7 @@
 python = "^3.12"
 biocypher = "^0.9.1"
 ipykernel = "^6.29.5"
-<<<<<<< HEAD
-ontoweaver = "^0.2"
-=======
 ontoweaver = "^0.2.0"
->>>>>>> ade2be69
 pytest-cov = "^6.0"
 sqlalchemy = "^2.0"
 
