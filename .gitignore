--- conflicted
+++ resolved
@@ -133,16 +133,6 @@
 .pyre/
 .idea
 
-<<<<<<< HEAD
-# data
-data/*
-data_testing/*
-
-# import report file
-./import.report
-
-#Profile files
-=======
 # Cached Omnipath data 
 data
 
@@ -153,5 +143,4 @@
 sandbox
 
 # Profiling Files
->>>>>>> a74cb780
 profile_*